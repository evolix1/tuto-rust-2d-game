--- conflicted
+++ resolved
@@ -24,25 +24,15 @@
     }
 
 
-<<<<<<< HEAD
-    pub fn render(&mut self, world: &GameWorld) -> Result<()> {
-        self.prepare(world)?;
-        self.render_all(world)?;
-=======
-    pub fn render(&mut self, board: &EditableBoard, world: &World) -> Result<(), String> {
+    pub fn render(&mut self, board: &EditableBoard, world: &World) -> Result<()> {
         self.prepare(board)?;
         self.render_all(board, world)?;
->>>>>>> fb98bdbd
         self.draw_ctx.canvas.present();
         Ok(())
     }
 
 
-<<<<<<< HEAD
-    fn prepare(&mut self, world: &GameWorld) -> Result<()> {
-=======
-    fn prepare(&mut self, board: &EditableBoard) -> Result<(), String> {
->>>>>>> fb98bdbd
+    fn prepare(&mut self, board: &EditableBoard) -> Result<()> {
         self.draw_ctx.canvas.set_draw_color(self.settings.background_color);
         self.draw_ctx.canvas.clear();
 
@@ -62,11 +52,7 @@
     /**
      * Render all game items.
      */
-<<<<<<< HEAD
-    pub fn render_all(&mut self, world: &GameWorld) -> Result<()>
-=======
-    pub fn render_all(&mut self, board: &EditableBoard, world: &World) -> Result<(), String>
->>>>>>> fb98bdbd
+    pub fn render_all(&mut self, board: &EditableBoard, world: &World) -> Result<()>
     {
         let (width, height) = self.draw_ctx.canvas.output_size()?;
         let geom = Rect::new(10, 10, width - 20, height - 20);
@@ -139,11 +125,7 @@
     }
 
 
-<<<<<<< HEAD
-    fn init_board(&mut self, world: &GameWorld) -> Result<()> {
-=======
-    fn init_board(&mut self, board: &EditableBoard) -> Result<(), String> {
->>>>>>> fb98bdbd
+    fn init_board(&mut self, board: &EditableBoard) -> Result<()> {
         let (format, width, height);
 
         {
